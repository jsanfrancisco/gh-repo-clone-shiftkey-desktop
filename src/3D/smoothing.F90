--- conflicted
+++ resolved
@@ -3,23 +3,9 @@
   use hypInput, only : nodeTol
   use kd_tree
   use communication
-<<<<<<< HEAD
-#include <petscversion.h>
-#if PETSC_VERSION_GE(3,8,0)
-#include <petsc/finclude/petsc.h>
+#include "petsc/finclude/petsc.h"
   use petsc
   implicit none
-#else
-  implicit none
-#include "petsc/finclude/petsc.h"
-#include "petsc/finclude/petscvec.h90"
-#endif
-=======
-  use petsc
-  implicit none
-#include "include/petscversion.h"
-#include "petsc/finclude/petsc.h"
->>>>>>> 6772bbb6
 
   ! Input Parameters
   integer (kind=intType), intent(in) :: nSteps
@@ -316,23 +302,9 @@
   use hypInput, only : nodeTol
   use kd_tree
   use communication
-<<<<<<< HEAD
-#include <petscversion.h>
-#if PETSC_VERSION_GE(3,8,0)
-#include <petsc/finclude/petsc.h>
+#include "petsc/finclude/petsc.h"
   use petsc
   implicit none
-#else
-  implicit none
-#include "petsc/finclude/petsc.h"
-#include "petsc/finclude/petscvec.h90"
-#endif
-=======
-  use petsc
-  implicit none
-#include "include/petscversion.h"
-#include "petsc/finclude/petsc.h"
->>>>>>> 6772bbb6
 
   ! Input Parameters
   integer (kind=intType), intent(in) :: nSteps
