--- conflicted
+++ resolved
@@ -1,23 +1,9 @@
 module hypData
   use precision
-<<<<<<< HEAD
-#include <petscversion.h>
-#if PETSC_VERSION_GE(3,8,0)
-#include <petsc/finclude/petsc.h>
+#include "petsc/finclude/petsc.h"
   use petsc
   implicit none
-#else
-  implicit none
-#include "petsc/finclude/petsc.h"
-#include "petsc/finclude/petscvec.h90"
-#endif
-=======
-  use petsc
-  implicit None
-#include "include/petscversion.h"
-#include "petsc/finclude/petsc.h"
 
->>>>>>> 6772bbb6
   ! This module contains the data and data structures required for
   ! running the hyperbolic grid generator
 
