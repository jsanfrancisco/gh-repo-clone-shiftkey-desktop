--- conflicted
+++ resolved
@@ -1,4 +1,4 @@
-subroutine runHyperbolic
+subroutine run3D(Xin, nNodes)
   !***DESCRIPTION
   !
   !     Written by Gaetan Kenway
@@ -6,42 +6,66 @@
   !     Abstract: run3D is the main python interface to generate the
   !     3D hyperbolic mesh.
   !    
-  use communication
+  !     Description of Arguments
+  !     Input:
+  !     Xin - array size (nNodes, 3): The (unstructured) list of nodes that 
+  !           this processor owns. 
+  !     nNodes - integer : The number of nodes
+  !
+  !     Ouput: None
+  !
+  use precision
   use hypData
   use hypInput
+
   implicit none
-<<<<<<< HEAD
-=======
 #include "include/petscversion.h"
   ! Input Parameters
   real(kind=realType), intent(in) :: Xin(3, nNodes)
   integer(kind=intType), intent(in) :: nNodes
->>>>>>> 83a463fb
 
   ! Working parameters
   integer(kind=intType) :: i, ierr, idim, l, reason
-  real(kind=realType) :: tmp
+
+  ! Set the number of nodes on this proc, nx in hypData as nNodes
+  nx = nNodes
+
+  ! Create the PETSc Variables
+  call create3DPetscVars
+
+  ! Copy out Xin() into the first grid slot by setting a pointer and
+  ! copying Xin
+
+  call VecGetArrayF90(X(1), xxm1tmp, ierr)
+  call EChk(ierr,__FILE__,__LINE__)
+
+  do i=1,nx
+     do idim=1,3
+        xxm1tmp((i-1)*3 + idim) = Xin(idim, i)
+     end do
+  end do
+ 
+  call VecRestoreArrayF90(X(1), xxm1tmp, ierr)
+  call EChk(ierr,__FILE__,__LINE__)
+
   ! Compute the inital 'Radius' value, radius0
   call computeR(X(1), radius0)
-
+  
   ! Now the user has specified how far out to march in terms of
   ! multiplies of radius0. This gives us a nominal distance. Since we know
   ! the length of the off-wall direction and the initial spacing, we
   ! find the gridRatio that will satifiy these two conditions.
-  call calcGridRatio(N, s0, radius0*rMin, gridRatio)
-
-  if (myid == 0) then
-     write(*,"(a)", advance="no") '#--------------------#'
-     print "(1x)"  
-     write(*,"(a)", advance="no") "Grid Ratio:"
-     write(*,"(f8.4,1x)",advance="no") gridRatio
-     print "(1x)" 
-     write(*,"(a)", advance="no") '#--------------------#'
-     print "(1x)"   
-     
-     ! Write the header
-     call writeHeader
-  end if
+  call calcGridRatio()
+  write(*,"(a)", advance="no") '#--------------------#'
+  print "(1x)"  
+  write(*,"(a)", advance="no") "Grid Ratio:"
+  write(*,"(f8.4,1x)",advance="no") gridRatio
+  print "(1x)" 
+  write(*,"(a)", advance="no") '#--------------------#'
+  print "(1x)"   
+
+  ! Write the header
+  call writeHeader
 
   ! Set initial pseudo and real spacings
   deltaS = ps0
@@ -51,19 +75,29 @@
   nSubIterPrev = 0
   desiredS = zero
   ! Determine starting CPU Time
-  timeStart = dble(mpi_wtime())
+  timeStart = mpi_wtime()
 
   ! This is the master marching direction loop
   marchLoop: do marchIter=2, N
 
      ! Use 'L' as the working variable
      L = marchIter
+
      ! Run the "initial guess" function. If the user is running in
      ! 'linear' mode this is all that is done. This function computes
-     ! the next step, X(L). It may take multiple sub-steps to get there
+     ! the next step, X(L). It may take multiple steps to get there
      ! which is fine. 
-     call initialGuess(X(L))
-     
+     call initialGuess(X(L)) 
+
+     ! ! Solve for the next grid level if nonLinear
+     ! if (nonLinear) then
+     !    call SNESSolve(hypSnes, PETSC_NULL_OBJECT, X(L), ierr)
+     !    call EChk(ierr, __FILE__, __LINE__)
+
+     !    call SNESGetNumberFunctionEvals(hypsnes, kspits, ierr)
+     !    call EChk(ierr, __FILE__, __LINE__)
+     ! end if
+
      ! Compute the max radius of the current level, X(L)
      call computeMinR(X(L), Radius)
 
@@ -71,17 +105,18 @@
      call computeQualityLayer
 
      ! Possibly write header and write iteration info
-     if (myid == 0) then
-        if (mod(marchIter, 50) == 0) then
-           call writeHeader
-        end if
-
-        ! Write info for this layer
-        call writeIteration
+     if (mod(marchIter, 50) == 0) then
+        call writeHeader
      end if
+
+     ! Write info for this layer
+     call writeIteration
   end do marchLoop
 
-end subroutine runHyperbolic
+  ! Destroy the PETSc variables
+  !call destroyPetscVars
+     
+ end subroutine run3D
 
 subroutine computeVolumes
   !***DESCRIPTION
@@ -101,95 +136,73 @@
   !     volume (in hypData), array size(3*nx) - Vector of volumes, stored in the third DOF
   !     vBar (in hypData), real : Average nodal volume
 
-  use communication
   use precision
-  use hypData
+  use hypData, only : nPatch, patches, nx, deltaS, xx, volume, nptr, vBar, cratio
   implicit none
 
-! #include "include/finclude/petsc.h"
-! #include "finclude/petscvec.h90"
+#include "include/finclude/petsc.h"
+#include "finclude/petscvec.h90"
 
   ! Working Variables
-  integer(kind=intType) :: i, j, ipatch, ierr, n1, n2, n3, n4 
+  integer(kind=intType) :: i, j, ipatch, ierr
   real(kind=realType) :: ll(3), ul(3), lr(3), ur(3)
   real(kind=realType) :: v1(3), v2(3), s(3), areadS
   real(kind=realType) :: c1,c2,c3,c4, dist
-  real(kind=realType) :: Vbar_local, cratio_local
-  
-  call VecZeroEntries(volume, ierr)
-  call EChk(ierr,__FILE__,__LINE__)
-
-  call VecGhostGetLocalForm(Volume, VolumeLocal, ierr)
-  call VecGhostGetLocalForm(XL, XL_local, ierr)
-  call VecGetArrayF90(VolumeLocal, Vptr, ierr)
-  call VecGetArrayF90(XL_local, xx, ierr)
-  call EChk(ierr, __FILE__, __LINE__)
-  cRatio_local = zero
-  vBar_local = zero
-
-  ! Loop over the owned faces:
-  do i=1, nLocalFace
-  
-     ! Extract the coordinates of the 4 corners
-     n1 = conn(1, i)
-     ll = xx(3*n1-2:3*n1) ! lower-left
-              
-     n2 = conn(4, i)
-     ul = xx(3*n2-2:3*n2) ! upper-left
-     
-     n3 = conn(2, i)
-     lr = xx(3*n3-2:3*n3) ! lower-right
-              
-     n4 = conn(3, i)
-     ur = xx(3*n4-2:3*n4) ! upper-right
-              
-     ! Compute the area
-     v1(:) = ur - ll
-     v2(:) = ul - lr
-
-     ! Cross Product
-     s(1) = (v1(2)*v2(3) - v1(3)*v2(2))
-     s(2) = (v1(3)*v2(1) - v1(1)*v2(3))
-     s(3) = (v1(1)*v2(2) - v1(2)*v2(1))
-     
-     areadS = fourth*deltaS*half*sqrt(s(1)*s(1) + s(2)*s(2) + s(3)*s(3))
-
-     ! Scatter back to the nodes. 
-     vPtr(n1) = vPtr(n1) + areadS
-     vPtr(n2) = vPtr(n2) + areadS
-     vPtr(n3) = vPtr(n3) + areadS
-     vPtr(n4) = vPtr(n4) + areadS
-     
-     vBar_local = vBar_local + areadS*four
-
-     ! Also compute edge lengths
-     c1 = deltaS/dist(ll,lr)
-     c2 = deltaS/dist(ul,ur)
-     c3 = deltaS/dist(ll,ul)
-     c4 = deltaS/dist(lr,ur)
-
-     cRatio_local = max(cRatio_local, c1, c2, c2, c4)
+  volume = zero
+  VBar = zero
+  cratio = zero
+
+  ! Loop over the patch faces:
+  do iPatch=1,nPatch
+     ! Loop over faces on patch
+     do j=1,patches(iPatch)%jl-1
+        do i=1,patches(iPatch)%il-1
+
+           ! Extract the coordinates of the 4 corners
+           ll = xx(:, patches(iPatch)%l_index(i  , j  ))
+           ul = xx(:, patches(iPatch)%l_index(i  , j+1))
+           lr = xx(:, patches(iPatch)%l_index(i+1, j  ))
+           ur = xx(:, patches(iPatch)%l_index(i+1, j+1))
+
+           ! Compute the area
+           v1(:) = ur - ll
+           v2(:) = ul - lr
+
+           ! Cross Product
+           s(1) = (v1(2)*v2(3) - v1(3)*v2(2))
+           s(2) = (v1(3)*v2(1) - v1(1)*v2(3))
+           s(3) = (v1(1)*v2(2) - v1(2)*v2(1))
+           
+           ! Fourth of Area times deltaS 
+           areadS = fourth*deltaS*half*sqrt(s(1)*s(1) + s(2)*s(2) + s(3)*s(3))
+
+           ! Scatter back to the nodes. Put in the third 3dof slot of
+           ! volume. The other two slots are unsued. 
+           volume(patches(iPatch)%l_index(i, j)) = &
+                volume(patches(iPatch)%l_index(i, j)) + areadS 
+           volume(patches(iPatch)%l_index(i+1, j)) = &
+                volume(patches(iPatch)%l_index(i+1, j)) + areadS 
+           volume(patches(iPatch)%l_index(i, j+1)) = &
+                volume(patches(iPatch)%l_index(i, j+1)) + areadS 
+           volume(patches(iPatch)%l_index(i+1, j+1)) = &
+                volume(patches(iPatch)%l_index(i+1, j+1)) + areadS 
+
+           VBar = vBar + areadS*four
+
+           ! Also compute edge lengths
+           c1 = deltaS/dist(ll,lr)
+           c2 = deltaS/dist(ul,ur)
+           c3 = deltaS/dist(ll,ul)
+           c4 = deltaS/dist(lr,ur)
+
+           cRatio = max(cRatio,c1,c2,c2,c4)
+
+        end do
+     end do
   end do
 
-  ! Restore everything
-  call VecRestoreArrayF90(VolumeLocal, Vptr, ierr)
-  call VecRestoreArrayF90(XL_local, xx, ierr)
-  call VecGhostRestoreLocalForm(Volume, VolumeLocal, ierr)
-  call VecGhostRestoreLocalForm(XL, XL_local, ierr)
-  call EChk(ierr, __FILE__, __LINE__)
-
-  call MPI_allreduce(vBar_local, vBar, 1, MPI_DOUBLE, MPI_SUM, hyp_comm_world, ierr)
-  call EChk(ierr,__FILE__,__LINE__)
-
-  call MPI_allreduce(cRatio_local, cRatio, 1, MPI_DOUBLE, MPI_MAX, hyp_comm_world, ierr)
-  call EChk(ierr,__FILE__,__LINE__)
-
-  VBar = VBar / nXGlobal
-
-  call VecGhostUpdateBegin(volume, INSERT_VALUES, SCATTER_FORWARD, ierr)
-  call EChk(ierr,__FILE__,__LINE__)
-  call VecGhostUpdateEnd(volume, INSERT_VALUES,SCATTER_FORWARD, ierr)
-  call EChk(ierr,__FILE__,__LINE__)
+  VBar = VBar / nx
+
 end subroutine computeVolumes
 
 subroutine volumeSmooth
@@ -211,69 +224,45 @@
   !     Ouput:
   !     volume - See above. 
 
-  use communication
   use hypInput
-  use hypData
+  use hypData, only : nx, nPtr, volume, marchIter, vBar
   implicit none
+#include "finclude/petsc.h"
+#include "finclude/petscvec.h90"
 
   ! Working Parameters
-  real(kind=realType) :: factor, oneOvrNNeighbour
-  integer(kind=intType) :: i, iSize, iter, ierr, ii,jj
-  real(kind=realType), allocatable, dimension(:) :: Vtmp
-  real(kind=realType) :: timea, timeb
+  real(kind=realType) :: factor, Vtmp(nx), oneOvrNNeighbour
+  integer(kind=intType) :: i, ii, iter, ierr
+
+  ! Copy current volumes to vtmp 
+  do i=1,nx
+     vtmp(i) = volume(i)
+  end do
 
   ! Do a Jacobai volume smooth
-
-  call VecGhostGetLocalForm(Volume, VolumeLocal, ierr)
-  call EChk(ierr, __FILE__, __LINE__)
-
-  call VecGetSize(VolumeLocal, iSize, ierr)
-  allocate(vTmp(iSize))
-
-  call VecGetArrayF90(VolumeLocal, Vptr, ierr)
-  call EChk(ierr, __FILE__, __LINE__)
-
   do iter=1,volSmoothIter
-
-     ! Copy vptr to vtmp
-     do i=1,isize
-        vtmp(i) = vptr(i)
-     end do
-
      do i=1,nx
-        vptr(i) = zero
-        oneOvrNNeighbour = one/lnPtr(1,i)
-        do ii=1,lnPtr(1,i)
+
+        volume(i) = zero
+        oneOvrNNeighbour = one/abs(nPtr(1,i))
+        do ii=1,abs(nPtr(1,i))
            ! Average around the neighbours
-           vptr(i) = vptr(i) + oneOvrNNeighbour*& 
+           volume(i) = volume(i) + oneOvrNNeighbour*& 
                 ((one - volCoef) * Vtmp(i) + &
-                volCoef*Vtmp(lnPtr(1+ii,i)))
+                volCoef*Vtmp(abs(nPtr(1+ii,i))))
         end do
      end do
 
-     call VecGhostUpdateBegin(volume, INSERT_VALUES, SCATTER_FORWARD, ierr)
-     call EChk(ierr,__FILE__,__LINE__)
-     call VecGhostUpdateEnd(volume, INSERT_VALUES,SCATTER_FORWARD, ierr)
-     call EChk(ierr,__FILE__,__LINE__)
+     ! Copy Volume back to Vtmp
+     do i=1,nx
+        vtmp(i) = volume(i)
+     end do
   end do
-
-  deallocate(vtmp)
-  call VecRestoreArrayF90(VolumeLocal, Vptr, ierr)
-  call EChk(ierr, __FILE__, __LINE__)
-
-  call VecGhostRestoreLocalForm(Volume, VolumeLocal, ierr)
-  call EChk(ierr, __FILE__, __LINE__)
 
   ! Now we do a global volume smooth
   factor = half * (one + ( one - volBlend)**(marchIter-2))
-
-  call VecGetArrayF90(Volume, Vptr, ierr)
-  call EChk(ierr, __FILE__, __LINE__)
-
-  Vptr = factor*VPtr + (one - factor)*Vbar
-
-  call VecRestoreArrayF90(Volume, Vptr, ierr)
-  call EChk(ierr, __FILE__, __LINE__)
+  !factor = max(one -( (marchIter -2)/dble(N))**3, 0.75)
+  volume = factor*volume + (one - factor)*Vbar
 
 end subroutine volumeSmooth
 
@@ -295,14 +284,14 @@
   !     Ouput:
   !     xNew petsc-vector : Result of linear step.
 
-  use communication
-  use hypData, only : nx, deltas, X, XLm1, XL, marchIter, volume
-  use hypData, only : cRatio, hypKSP, hypMat, hypRHS, hypDelta, scaleDist
-  use hypData, only : kspIts, nsubiter, nsubiterprev, gridRatio, desiredS, radius0
-
+  use precision
+  use hypData, only : nx, deltas, nPtr, X, xxm1, xx, xxm2, xxtmp, marchIter, inds
+  use hypData, only : cRatio, hypKSP, hypMat, deltaTmp, hypRHS, hypDelta, scaleDist
+  use hypData, only : kspIts, subiter, nsubiter, nsubiterprev, gridRatio, desiredS
+  use hypData, only : xxInterp
   use hypInput
   implicit none
-  real(kind=realType) :: sl
+
 #include "include/finclude/petsc.h"
 #include "finclude/petscvec.h90"
 
@@ -311,34 +300,29 @@
 
   ! Working Variables
   integer(kind=intType) :: i, ierr, jp1, jm1, kp1, km1, m, mm, ii, idim
-  real(kind=realType) :: fact, onemfact, timeA, timeB
-  logical :: keepGoing
+  real(kind=realType) :: fact, onemfact
+  logical :: saveMetrics, keepGoing
 
   ! Desired s:
   desiredS = desiredS + s0*gridRatio**(marchIter-2)
-
+  
   ! Get values for the very first step; otherwise we will always have
   ! old values
   if (marchIter == 2) then 
-     call VecCopy(X(1), XL, ierr)
+     call VecGetValues(X(marchIter-1), nx*3, inds, xx, ierr)
      call EChk(ierr,__FILE__,__LINE__)
-
-     call VecCopy(X(1), XLm1, ierr)
-     call EChk(ierr,__FILE__,__LINE__)
-
-     call VecGhostUpdateBegin(XL, INSERT_VALUES, SCATTER_FORWARD, ierr)
-     call VecGhostUpdateEnd(XL, INSERT_VALUES,SCATTER_FORWARD, ierr)
-     call VecGhostUpdateBegin(XLm1, INSERT_VALUES, SCATTER_FORWARD, ierr)
-     call VecGhostUpdateEnd(XLm1, INSERT_VALUES,SCATTER_FORWARD, ierr)
-
+     xxm1 = xx
   end if
+
   keepGoing = .True.
   nsubIter = 0
   do while (keepGoing) 
      nSubIter = nSubIter + 1
+     saveMetrics = .False.
 
      ! Compute volumes pased on deltaS
      call computeVolumes
+
      ! Adjsut deltaS if necessary
      if (cratio > cmax) then 
         deltaS = deltas*(cmax/cratio)
@@ -352,85 +336,181 @@
      scaleDist = scaleDist + deltaS
      
      ! Assemble the Jacobaian, second order is true, and also gets the RHS
-<<<<<<< HEAD
-     call calcResidual()
-
-#if PETSC_VERSION_MINOR > 4
-     call KSPSetOperators(hypKSP, hypMat, hypMat, ierr)
-#else
-     call KSPSetOperators(hypKSP, hypMat, hypMat, SAME_NONZERO_PATTERN, ierr)
-#endif
-     call EChk(ierr, __FILE__, __LINE__)
-=======
      call calcResidual(.True., .False., saveMetrics)
 #if PETSC_VERSION_MINOR > 4
   call KSPSetOperators(hypKSP, hypMat, hypMat, ierr)
 #else
   call KSPSetOperators(hypKSP, hypMat, hypMat, SAME_NONZERO_PATTERN, ierr)
 #endif
->>>>>>> 83a463fb
      
      ! Now solve the system
-     timeA = mpi_wtime()
      call KSPSolve(hypKSP, hypRHS, hypDelta, ierr)
      call EChk(ierr, __FILE__, __LINE__)
-     timeB = mpi_wtime()
 
      call KSPGetIterationNumber(hypKsp, kspIts, ierr)
      call EChk(ierr, __FILE__, __LINE__)
   
-     ! Copy to old value
-     call VecCopy(XL, XLm1, ierr)
-     call EChk(ierr, __FILE__, __LINE__)
-     
-     ! Get new XX level
-     call VecAXPY(XL, one, hypDelta, ierr)
+     call VecGetArrayF90(hypDelta, deltaTmp, ierr)
+     call EChk(ierr,__FILE__,__LINE__)
+
+     ! Copy xx to xxm1
+     xxm1 = xx
+
+     ! We have a delta use this to get updated value of xx
+     do i=1,nx
+        do idim=1,3
+           xx(idim,i) = xx(idim,i) + deltaTmp(3*(i-1)+idim)
+        end do
+     end do
+
+     call VecRestoreArrayF90(hypDelta, deltaTmp, ierr)
      call EChk(ierr,__FILE__,__LINE__)
 
      ! Now we need to check if we have gone far enough for the next
      ! desired grid level. If so, we compute the factor between xxm1
      ! and xx and set. 
-     if ( marchIter > 20) then
-
-        sl = (scaleDist/(radius0*rMin))**slExp
-        call surfaceSmooth(XL, 10+10*(marchIter-20), .01)
-     end if
-
      if (scaleDist >= desiredS) then
-     
         fact = (desiredS - (scaleDist - deltas))/(deltaS)
         onemfact = one-fact
-
-        call VecAXPY(Xnew, fact, XL, ierr)
+        do i=1,nx
+           do idim=1,3
+              xxInterp(idim,i) = fact*xx(idim,i) + onemfact*xxm1(idim,i)
+           end do
+        end do
+
+        ! Finally take our last solution in xx and dump into Xnew
+        call VecSetValues(Xnew, nx*3, inds, xxInterp, INSERT_VALUES, ierr)
         call EChk(ierr,__FILE__,__LINE__)
-
-        call VecAXPY(Xnew, onemfact, XLm1, ierr)
-        call EChk(ierr,__FILE__,__LINE__)
-
-        ! Break for the while loop
         keepGoing = .False.
      end if
-
-     ! Update the ghost values 
-     call VecGhostUpdateBegin(XL, INSERT_VALUES, SCATTER_FORWARD, ierr)
-     call VecGhostUpdateEnd(XL, INSERT_VALUES,SCATTER_FORWARD, ierr)
-     call VecGhostUpdateBegin(XLm1, INSERT_VALUES, SCATTER_FORWARD, ierr)
-     call VecGhostUpdateEnd(XLm1, INSERT_VALUES,SCATTER_FORWARD, ierr)
 
      ! Change deltaS
      deltaS = deltaS * pGridRatio
   end do
+
 end subroutine initialGuess
 
-subroutine calcResidual
-  use communication
-  use hypData
+subroutine formFunction(snes, xVec, rVec, ctx, ierr)
+
+  use precision
+  use hypData, only : xxtmp, rrtmp, xx, rr, nx, marchIter
+  implicit none
+#include "finclude/petsc.h"
+#include "finclude/petscvec.h90"
+  ! PETSc Variables
+  SNES snes
+  Vec xVec, rVec
+  PetscFortranAddr ctx(*)
+  integer(kind=intType), intent(out) :: ierr
+  
+  ! Working Variables
+  integer(Kind=intType) :: i, idim
+
+  ! Set pointer to xVec and the residual
+  call VecGetArrayF90(xVec, xxTmp, ierr)
+  call EChk(ierr, __FILE__, __LINE__)
+
+  call VecGetArrayF90(rVec, rrTmp, ierr)
+  call EChk(ierr, __FILE__, __LINE__)
+
+  ! Copy xxTmp into xx
+  do i=1,nx
+     do idim=1,3
+        xx(idim,i) = xxTmp(3*(i-1)+idim)
+     end do
+  end do
+
+  if (marchIter == 2) then
+     call calcResidual(.False., .False., .False.)
+  else
+     call calcResidual(.False., .True., .False.)
+  end if
+  
+  ! Copy rr into rrTmp
+  do i=1,nx
+     do idim=1,3
+        rrtmp(3*(i-1)+idim) = rr(idim,i)
+     end do
+  end do
+
+  ! Always remember to restore arrays
+  call VecRestoreArrayF90(xVec, xxTmp, ierr)
+  call EChk(ierr, __FILE__, __LINE__)
+
+  call VecRestoreArrayF90(rVec, rrTmp, ierr)
+  call EChk(ierr, __FILE__, __LINE__)
+
+  ierr = 0
+
+end subroutine formFunction
+
+subroutine formJacobian(snes, xVec, Jac, B, flag, ctx, ierr)
+  use hypData, only : xx, xxtmp, nx, marchIter
+  use hypInput 
+  implicit none
+#include "include/finclude/petsc.h"
+#include "finclude/petscvec.h90"
+
+  ! Input (Petsc) Variables
+  SNES snes
+  Vec xVec
+  Mat Jac, B
+  PetscInt flag
+  PetscFortranAddr ctx(*)
+  integer(kind=intType) :: ierr
+
+  ! Working variables
+  integer(kind=intType) :: I, idim
+
+  ! Just call assembly begin/end on the FD jacobian
+  call MatAssemblyBegin(Jac, MAT_FINAL_ASSEMBLY, ierr)
+  call EChk(ierr, __FILE__, __LINE__)
+
+  call MatAssemblyEnd(Jac, MAT_FINAL_ASSEMBLY, ierr)
+  call EChk(ierr, __FILE__, __LINE__)
+
+  ! Set pointer to xVec
+  call VecGetArrayF90(xVec, xxTmp, ierr)
+  call EChk(ierr, __FILE__, __LINE__)
+
+  ! Copy xxTmp into xx
+  do i=1,nx
+     do idim=1,3
+        xx(idim,i) = xxTmp(3*(i-1)+idim)
+     end do
+  end do
+
+  ! Call the residual function and assemble the jacobian
+  if (marchIter == 2) then
+     call calcResidual(.True., .False., .False.)
+  else
+     call calcResidual(.True., .True., .False.)
+  end if
+
+  ! Always remember to restore arrays
+  call VecRestoreArrayF90(xVec, xxTmp, ierr)
+  call EChk(ierr, __FILE__, __LINE__)
+
+  ierr = 0
+end subroutine formJacobian
+
+subroutine calcResidual(assembleJac, secondOrder, saveMetrics)
+
+  use precision
+  use hypData, only : xxm2, xxm1, xx, volume, sl, scaleDist, radius0, nx, nptr
+  use hypData, only : marchIter, gridSensorMax, gridSensorMin, rr, hypMat, hypRHS
+  use hypData, only : ADD_VALUES, MAT_FINAL_ASSEMBLY, INSERT_VALUES
+  use hypData, only : X_ksi, X_eta, X_zeta, X_ksi_ksi, X_eta_eta, X_diss, Vhist
+  use hypData, only : subiter, nsubiter
   use hypInput
   implicit none
 
+  ! Input Variables
+  logical, intent(in) :: assembleJac, secondOrder, saveMetrics
+
   ! Working variables
-  integer(kind=intType) :: i, idim, j, jp1, jm1, kp1, km1, ii, jj, m, MM, iter, ierr
-  integer(kind=intType) :: iLow, iHigh
+  integer(kind=intType) :: i, idim, j, jp1, jm1, kp1, km1, ii, m, MM, iter, ierr
+  integer(kind=intType) :: nAverage
   real(kind=realType), dimension(3) :: r_zeta, r_ksi, r_eta, sigma, t, tau
   real(kind=realType), dimension(3) :: r_ksi_ksi, r_eta_eta
   real(kind=realType), dimension(3) :: rplusj, rminusj, rplusk, rminusk, r0, rmmr0
@@ -447,67 +527,71 @@
   ! Record the maximum and minimum grid sensors
   gridSensorMax = zero 
   gridSensorMin = huge(gridSensorMin)
-
-  call VecGetOwnershipRange(XL, iLow, iHigh, ierr)
-  call EChk(ierr, __FILE__, __LINE__)
-
-  eye = zero
-  eye(1,1) = one
-  eye(2,2) = one
-  eye(3,3) = one
-  call MatZeroEntries(hypMat, ierr)
-  call EChk(ierr, __FILE__, __LINE__)
-  
-  call VecZeroEntries(hypRHS, ierr)
-  call EChk(ierr, __FILE__, __LINE__)
-  
-  ! Get the local forms of the XL and XLm1
-  call VecGhostGetLocalForm(XL, XL_local, ierr)
-  call VecGhostGetLocalForm(XLm1, XLm1_local, ierr)
-
-  call VecGetArrayF90(XL_local, xx, ierr)
-  call VecGetArrayF90(XLm1_local, xxm1, ierr)
-  call VecGetArrayF90(Volume, Vptr, ierr)
+  if (assembleJac) then
+     eye = zero
+     eye(1,1) = one
+     eye(2,2) = one
+     eye(3,3) = one
+     call MatZeroEntries(hypMat, ierr)
+     call EChk(ierr, __FILE__, __LINE__)
+     
+     call VecZeroEntries(hypRHS, ierr)
+     call EChk(ierr, __FILE__, __LINE__)
+  end if
 
   ! Nodal loop
   do i=1, nx
-     if (lnptr(1, i) == 4) then
+     
+     ! First compute the zeta or marching direction derivative. This
+     ! will be first order for grid level = 2, (since we don't have
+     ! the Xm1 layer) but will be second order for grid level > 2
+     
+     if (nonLinear) then
+        if (.not. secondOrder) then
+           r_zeta = xx(:,i) - xxm1(:,i)
+        else
+           r_zeta = (three/two)*xx(:,i) - two*xxm1(:,i) + half*xxm2(:, i)
+        end if
+     end if
+
+     if (abs(nptr(1, i)) == 4) then
+
         ! Extract pointers to make code easier to read
-        jp1 = lnPtr(2, i)
-        kp1 = lnPtr(3, i)
-        jm1 = lnPtr(4, i)
-        km1 = lnPtr(5, i)
-     
+        jp1 = abs(nPtr(2, i))
+        kp1 = abs(nPtr(3, i))
+        jm1 = abs(nPtr(4, i))
+        km1 = abs(nPtr(5, i))
+
         ! Compute centered difference with respect to ksi and eta. This is the
         ! nominal calculation that we will use in the interior of the domain
-        r_ksi = half*(xx(3*jp1-2:3*jp1) - xx(3*jm1-2:3*jm1))
-        r_eta = half*(xx(3*kp1-2:3*kp1) - xx(3*km1-2:3*km1))
-        r_ksi_ksi = half*(xx(3*jp1-2:3*jp1) - two*xx(3*i-2:3*i) + xx(3*jm1-2:3*jm1))
-        r_eta_eta = half*(xx(3*kp1-2:3*jp1) - two*xx(3*i-2:3*i) + xx(3*km1-2:3*km1))
+        r_ksi = half*(xx(:,jp1) - xx(:, jm1))
+        r_eta = half*(xx(:,kp1) - xx(:, km1))
+        r_ksi_ksi = half*(xx(:, jp1) - two*xx(:, i) + xx(:, jm1))
+        r_eta_eta = half*(xx(:, kp1) - two*xx(:, i) + xx(:, km1))
 
         ! Compute the grid distribution sensor (eq 6.7 Chen and Steger)
-        tmp = (dist(xxm1(3*jp1-2:3*jp1), xxm1(3*i-2:3*i)) + &
-               dist(xxm1(3*jm1-2:3*jm1), xxm1(3*i-2:3*i))) / &
-               (dist(xx(3*jp1-2:3*jp1), xx(3*i-2:3*i)) + &
-               dist(xx(3*jm1-2:3*jm1), xx(3*i-2:3*i)))
+        tmp = (dist(xxm1(:,jp1), xxm1(:,i)) + &
+               dist(xxm1(:,jm1), xxm1(:,i))) / &
+              (dist(xx  (:,jp1), xx  (:,i)) + &
+              dist(xx  (:,jm1), xx  (:,i)))
         d_ksi = max(tmp**(two/sl), 0.1)
 
-
-        tmp = (dist(xxm1(3*kp1-2:3*kp1), xxm1(3*i-2:3*i)) + &
-             dist(xxm1(3*km1-2:3*km1), xxm1(3*i-2:3*i))) / &
-             (dist(xx(3*kp1-2:3*kp1), xx(3*i-2:3*i)) + &
-             dist(xx(3*km1-2:3*km1), xx(3*i-2:3*i)))
-
+        tmp = (dist(xxm1(:,kp1), xxm1(:,i)) + &
+               dist(xxm1(:,km1), xxm1(:,i))) / &
+              (dist(xx  (:,kp1), xx  (:,i)) + &
+               dist(xx  (:,km1), xx  (:,i)))
         d_eta = max(tmp**(two/sl), 0.1)
-     else 
+     else !if (nPtr(1, i) > 0) then
+
+        ! We have a node with 6 neighbours.
         ! Lets do this brute force:
         r_ksi = zero
         r_eta = zero
         r_ksi_ksi = zero
         r_eta_eta = zero
-    
-        r0 = xx(3*i-2:3*i)
-        MM = lnPtr(1, i) 
+
+        r0 = xx(:,i)
+        MM = nPtr(1, i) 
 
         tmp1 = zero
         tmp2 = zero
@@ -515,27 +599,26 @@
         ovrSum2 = zero
         do m = 0, MM - 1
            thetam = 2*pi*m/MM
-           jj = lnptr(2 + m, i)
-
-           rmmr0 = xx(3*jj-2:3*jj)- r0
+           rmmr0 = xx(:,nptr(2 + m, i)) - r0
            r_ksi = r_ksi + (two/MM) * (rmmr0) * cos(thetam)
            r_eta = r_eta + (two/MM) * (rmmr0) * sin(thetam)
            r_ksi_ksi = r_ksi_ksi + (two/MM)*(rmmr0)*(four*cos(thetam)**2 - one)
            r_eta_eta = r_eta_eta + (two/MM)*(rmmr0)*(four*sin(thetam)**2 - one)
 
            tmp1 = tmp1 + &
-                dist(xxm1(3*jj-2:3*jj), xxm1(3*i-2:3*i)) / &
-                dist(  xx(3*jj-2:3*jj),   xx(3*i-2:3*i))*abs(cos(thetam))
+                dist(xxm1(:,nptr(2+m, i)), xxm1(:,i)) / &
+                dist(xx  (:,nptr(2+m, i)), xx  (:,i))*abs(cos(thetam))
 
            tmp2 = tmp2 + &
-                dist(xxm1(3*jj-2:3*jj), xxm1(3*i-2:3*i)) / &
-                dist(  xx(3*jj-2:3*jj),   xx(3*i-2:3*i))*abs(sin(thetam))
+                dist(xxm1(:,nptr(2+m, i)), xxm1(:,i)) / &
+                dist(xx  (:,nptr(2+m, i)), xx  (:,i))*abs(sin(thetam))
 
            ovrSum1 = ovrSum1 + abs(cos(thetam))
            ovrSum2 = ovrSum2 + abs(sin(thetam))
         end do
         d_ksi = max((tmp1/ovrSum1)**(two/sl), 0.1)
         d_eta = max((tmp2/ovrSum2)**(two/sl), 0.1)
+
      end if
      
      gridSensorMax = max(gridSensorMax, d_ksi, d_eta)
@@ -553,7 +636,7 @@
              (r_eta(1)*r_ksi(3) - r_ksi(1)*r_eta(3))**2 + &
              (r_ksi(1)*r_eta(2) - r_eta(1)*r_ksi(2))**2
      
-        deltaVovrDetC = vPtr(i)/detC
+        deltaVovrDetC = Volume(i)/detC
      
         r_zeta(1) = deltaVovrDetC*(r_ksi(2)*r_eta(3) - r_eta(2)*r_ksi(3))
         r_zeta(2) = deltaVovrDetC*(r_eta(1)*r_ksi(3) - r_ksi(1)*r_eta(3))
@@ -588,7 +671,7 @@
      ! Compute the 'g' vector
      g(1) = r_ksi(1)*r_zeta(1) + r_ksi(2)*r_zeta(2) + r_ksi(3)*r_zeta(3)
      g(2) = r_eta(1)*r_zeta(1) + r_eta(2)*r_zeta(2) + r_eta(3)*r_zeta(3)
-     g(3) = vPtr(i) + two*(&
+     g(3) = volume(i) + two*(&
           sigma(1)*r_zeta(1) + sigma(2)*r_zeta(2) + sigma(3)*r_zeta(3))
      
      ! And the residual contribution
@@ -619,315 +702,334 @@
      ! ------------------------------------
      ! Final explict dissipation (Equation 6.1 and 6.2)
      ! ------------------------------------
+
      De = epsE*(Rksi*N_ksi*r_ksi_ksi + Reta*N_eta*r_eta_eta)
 
      if (marchIter == 2) then
         De = zero
      end if
-  
-     ! Assemble the LHS, once again we need to split between regular and extraordinary nodes.
-     ii = i + iLow/3
-     if (gnptr(1, i) == 4) then
-        ! Extract pointers to make code easier to read
-        
-        jp1 = gnPtr(2, i)
-        kp1 = gnPtr(3, i)
-        jm1 = gnPtr(4, i)
-        km1 = gnPtr(5, i)
-
-        ! -----------------
-        ! Left Hand Side:
-        ! -----------------
-        
-        ! Point to the left
-        call MatSetValuesBlocked(hypMat, 1, ii-1, 1, jm1-1, &
-             (-(one+theta)*half*PinvQ1 - epsI*eye), ADD_VALUES, ierr)
-        call EChk(ierr, __FILE__, __LINE__)
-        
-        ! Center Point ! 
-        call MatSetValuesBlocked(hypMat, 1, ii-1, 1, ii-1, &
-             (eye + four*epsI*eye), ADD_VALUES, ierr)
-        call EChk(ierr, __FILE__, __LINE__)
-        
-        ! Point to the right
-        call MatSetValuesBlocked(hypMat, 1, ii-1, 1, jp1-1, &
-             ((one+theta)*half*PinvQ1 - epsI*eye),  ADD_VALUES, ierr)
-        call EChk(ierr, __FILE__, __LINE__)
-
-        ! ----------------------------------------------------------
+     if ( nPtr(1,i)< 0) then
+         de = zero
+      end if
+     ! ------------------------------------
+     ! Final Residual Value
+     ! ------------------------------------
+     if (.not. assembleJac) then
+        rr(:,i) = PinvG - r_zeta - matmul(PinvQ1, r_ksi) - matmul(PinvQ2, r_eta) + DE
+     else
+        ! Assemble the LHS, once again we need to split between regular and extraordinary nodes.
+
+        if (abs(nptr(1, i)) == 4) then
+           ! jp1, jm1 etc are still set from above
            
-        ! Point to the bottom
-        call MatSetValuesBlocked(hypMat, 1, ii-1, 1, km1-1, &
-             (-(one+theta)*half*PinvQ2 - epsI*eye), ADD_VALUES, ierr)
-        call EChk(ierr, __FILE__, __LINE__)
-           
-        ! Point to the right
-        call MatSetValuesBlocked(hypMat, 1, ii-1, 1, kp1-1, &
-             ((one+theta)*half*PinvQ2 - epsI*eye),  ADD_VALUES, ierr)
-        call EChk(ierr, __FILE__, __LINE__)
-
-        ! We also need to set the RHS
-        call VecSetValuesBlocked(hypRHS, 1, (/ii-1/), &
-             matmul(Pinv,(/zero, zero, vPtr(i)/)) + De, ADD_VALUES, ierr)
-        call EChk(ierr, __FILE__, __LINE__)
-        
-     else 
-        MM = gnPtr(1, i) 
-        do m = 0, MM - 1
-           thetam = 2*pi*m/MM
-           ! For the 'fm' point in ksi
-           call MatSetValuesBlocked(hypMat, 1, ii-1, 1, gnPtr(2+m, i)-1, &
-                (one + theta)*PinvQ1*(two/MM)*cos(thetam), ADD_VALUES, ierr)
+           ! -----------------
+           ! Left Hand Side:
+           ! -----------------
+
+           ! Point to the left
+           call MatSetValuesBlocked(hypMat, 1, i-1, 1, jm1-1, &
+                (-(one+theta)*half*PinvQ1 - epsI*eye), ADD_VALUES, ierr)
            call EChk(ierr, __FILE__, __LINE__)
 
-           ! For the 'f0' point in ksi
-           call MatSetValuesBlocked(hypMat, 1, ii-1, 1, ii-1, &
-                -(one + theta)*PInvQ1*(two/MM)*cos(thetam), ADD_VALUES, ierr)
-           call EChk(ierr, __FILE__, __LINE__)
-              
-           ! For the 'fm' point in eta
-           call MatSetValuesBlocked(hypMat, 1, ii-1, 1, gnPtr(2+m, i)-1, &
-                (one + theta)*PinvQ2*(two/MM)*sin(thetam), ADD_VALUES, ierr)
+           ! Center Point ! 
+           call MatSetValuesBlocked(hypMat, 1, i-1, 1, i-1, &
+                (eye + four*epsI*eye), ADD_VALUES, ierr)
            call EChk(ierr, __FILE__, __LINE__)
            
-           ! For the 'f0' point in ksi
-           call MatSetValuesBlocked(hypMat, 1, ii-1, 1, ii-1, &
-                -(one + theta)*PInvQ2*(two/MM)*sin(thetam), ADD_VALUES, ierr)
+           ! Point to the right
+           call MatSetValuesBlocked(hypMat, 1, i-1, 1, jp1-1, &
+                ((one+theta)*half*PinvQ1 - epsI*eye),  ADD_VALUES, ierr)
            call EChk(ierr, __FILE__, __LINE__)
 
-           ! Now we have the second derivative values to do in ksi-ksi
-              
-           ! For the 'fm' point in ksi-ksi 
-           coef = (two/MM)*(four*cos(thetam)**2 - one)
+           ! ----------------------------------------------------------
            
-           call MatSetValuesBlocked(hypMat, 1, ii-1, 1, gnPtr(2+m, i)-1, &
-                -eye*epsI*coef, ADD_VALUES, ierr)
+           ! Point to the bottom
+           call MatSetValuesBlocked(hypMat, 1, i-1, 1, km1-1, &
+                (-(one+theta)*half*PinvQ2 - epsI*eye), ADD_VALUES, ierr)
            call EChk(ierr, __FILE__, __LINE__)
            
-           ! For the 'f0' point in ksi-ksi
-           call MatSetValuesBlocked(hypMat, 1, ii-1, 1, ii-1, &
-                eye*epsI*coef, ADD_VALUES, ierr)
+           ! Point to the right
+           call MatSetValuesBlocked(hypMat, 1, i-1, 1, kp1-1, &
+                ((one+theta)*half*PinvQ2 - epsI*eye),  ADD_VALUES, ierr)
+           call EChk(ierr, __FILE__, __LINE__)
+
+           ! We also need to set the RHS
+           call VecSetValuesBlocked(hypRHS, 1, i-1, &
+                matmul(Pinv,(/zero, zero, Volume(i)/)) + De, ADD_VALUES, ierr)
+           call EChk(ierr, __FILE__, __LINE__)
+
+        else if (nPtr(1, i)  > 0) then
+           MM = nPtr(1, i) 
+           do m = 0, MM - 1
+              thetam = 2*pi*m/MM
+              ! For the 'fm' point in ksi
+              call MatSetValuesBlocked(hypMat, 1, i-1, 1, nPtr(2+m, i)-1, &
+                   (one + theta)*PinvQ1*(two/MM)*cos(thetam), ADD_VALUES, ierr)
+              call EChk(ierr, __FILE__, __LINE__)
+
+              ! For the 'f0' point in ksi
+              call MatSetValuesBlocked(hypMat, 1, i-1, 1, i-1, &
+                   -(one + theta)*PInvQ1*(two/MM)*cos(thetam), ADD_VALUES, ierr)
+              call EChk(ierr, __FILE__, __LINE__)
+              
+              ! For the 'fm' point in eta
+              call MatSetValuesBlocked(hypMat, 1, i-1, 1, nPtr(2+m, i)-1, &
+                   (one + theta)*PinvQ2*(two/MM)*sin(thetam), ADD_VALUES, ierr)
+              call EChk(ierr, __FILE__, __LINE__)
+              
+              ! For the 'f0' point in ksi
+              call MatSetValuesBlocked(hypMat, 1, i-1, 1, i-1, &
+                   -(one + theta)*PInvQ2*(two/MM)*sin(thetam), ADD_VALUES, ierr)
+              call EChk(ierr, __FILE__, __LINE__)
+
+              ! Now we have the second derivative values to do in ksi-ksi
+              
+              ! For the 'fm' point in ksi-ksi 
+              coef = (two/MM)*(four*cos(thetam)**2 - one)
+              
+              call MatSetValuesBlocked(hypMat, 1, i-1, 1, nPtr(2+m, i)-1, &
+                   -eye*epsI*coef, ADD_VALUES, ierr)
+              call EChk(ierr, __FILE__, __LINE__)
+
+              ! For the 'f0' point in ksi-ksi
+              call MatSetValuesBlocked(hypMat, 1, i-1, 1, i-1, &
+                   eye*epsI*coef, ADD_VALUES, ierr)
+              call EChk(ierr, __FILE__, __LINE__)
+              
+              ! For the 'fm' point in eta-eta
+              coef = (two/MM)*(four*sin(thetam)**2 - one)
+              
+              call MatSetValuesBlocked(hypMat, 1, i-1, 1, nPtr(2+m, i)-1, &
+                   -eye*epsI*coef, ADD_VALUES, ierr)
+              call EChk(ierr, __FILE__, __LINE__)
+              
+              ! For the 'f0' point in eta-eta
+              call MatSetValuesBlocked(hypMat, 1, i-1, 1, i-1, &
+                   eye*epsI*coef, ADD_VALUES, ierr)
+              call EChk(ierr, __FILE__, __LINE__)
+              
+           end do
+
+           ! Finally we need an eye on the diagonal
+           call MatSetValuesBlocked(hypMat, 1, i-1, 1, i-1, &
+                eye, ADD_VALUES, ierr)
+           call EChk(ierr, __FILE__, __LINE__) 
+
+           ! We also need to set the RHS
+           call VecSetValuesBlocked(hypRHS, 1, i-1, &
+                matmul(Pinv,(/zero, zero, Volume(i)/)) + De, ADD_VALUES, ierr)
            call EChk(ierr, __FILE__, __LINE__)
            
-           ! For the 'fm' point in eta-eta
-           coef = (two/MM)*(four*sin(thetam)**2 - one)
+        else
+           print *,'should not be here'
+           stop
+           ! We have a negative number. That means we have to do the
+           ! super funny averaging.
            
-           call MatSetValuesBlocked(hypMat, 1, ii-1, 1, gnPtr(2+m, i)-1, &
-                -eye*epsI*coef, ADD_VALUES, ierr)
+           !We have to do averaging at the corners
+        
+           !  Get the number of nodes to average: REMEMBER THIS IS CURRENTLY NEGATIVE!
+           if (nPtr(1,i) < 0) then
+              nAverage = -nPtr(1, i) 
+              !largeWeight = quarter
+              !smallWeight = quarter
+              largeWeight = one/nAverage
+              smallWeight = one/nAverage
+
+           else
+              nAverage = nPtr(1, i)
+              largeWeight = one/nAverage
+              smallWeight = one/nAverage
+           end if
+           
+           ! Loop over neighbours
+           do ii = 1, nAverage
+              if (nPtr(i+ii, i) < 0) then
+                 call MatSetValuesBlocked(hypMat, 1, i-1, 1, -nPtr(1+ii, i)-1, &
+                      -largeWeight*eye, ADD_VALUES, ierr)
+              else
+                 call MatSetValuesBlocked(hypMat, 1, i-1, 1, nPtr(1+ii, i)-1, &
+                      -smallWeight*eye, ADD_VALUES, ierr)
+              end if
+           end do
+
+           ! Center Point
+           call MatSetValuesBlocked(hypMat, 1, i-1, 1, i-1, &
+                eye, ADD_VALUES, ierr)
            call EChk(ierr, __FILE__, __LINE__)
-           
-           ! For the 'f0' point in eta-eta
-           call MatSetValuesBlocked(hypMat, 1, ii-1, 1, ii-1, &
-                eye*epsI*coef, ADD_VALUES, ierr)
-           call EChk(ierr, __FILE__, __LINE__)
-        end do
-
-        ! Finally we need an eye on the diagonal
-        call MatSetValuesBlocked(hypMat, 1, ii-1, 1, ii-1, &
-             eye, ADD_VALUES, ierr)
-        call EChk(ierr, __FILE__, __LINE__) 
-        
-        ! We also need to set the RHS
-        call VecSetValuesBlocked(hypRHS, 1, (/ii-1/), &
-             matmul(Pinv,(/zero, zero, vPtr(i)/)) + De, ADD_VALUES, ierr)
-        call EChk(ierr, __FILE__, __LINE__)
+        end if ! Type of node select
      end if
 
-     if (writeMetrics .and. metricsAllocated) then
-        call VecSetValuesBlocked(metrics(marchIter-1, iX_ksi), 1, (/ii-1/), r_ksi, INSERT_VALUES, ierr)
-        call EChk(ierr, __FILE__, __LINE__)
-
-        call VecSetValuesBlocked(metrics(marchIter-1, iX_eta), 1, (/ii-1/), r_eta, INSERT_VALUES, ierr)
-        call EChk(ierr, __FILE__, __LINE__)
-
-        call VecSetValuesBlocked(metrics(marchIter-1, iX_zeta), 1, (/ii-1/), r_zeta, INSERT_VALUES, ierr)
-        call EChk(ierr, __FILE__, __LINE__)
-
-        call VecSetValuesBlocked(metrics(marchIter-1, iX_ksi_ksi), 1, (/ii-1/), r_ksi_ksi, INSERT_VALUES, ierr)
-        call EChk(ierr, __FILE__, __LINE__)
-
-        call VecSetValuesBlocked(metrics(marchIter-1, iX_eta_eta), 1, (/ii-1/), r_eta_eta, INSERT_VALUES, ierr)
-        call EChk(ierr, __FILE__, __LINE__)
-
-        call VecSetValuesBlocked(metrics(marchIter-1, iX_diss), 1, (/ii-1/), De, INSERT_VALUES, ierr)
-        call EChk(ierr, __FILE__, __LINE__)
-
-        call VecSetValuesBlocked(metrics(marchIter-1, iVHist), 1, (/ii-1/), (/zero,zero, vPtr(i)/), INSERT_VALUES, ierr)
-        call EChk(ierr, __FILE__, __LINE__)
+     if (saveMetrics .and. writeMetrics) then
+        call VecSetValuesBlocked(X_ksi(marchIter-1), 1, i-1, r_ksi, INSERT_VALUES, ierr)
+        call EChk(ierr, __FILE__, __LINE__)
+
+        call VecSetValuesBlocked(X_eta(marchIter-1), 1, i-1, r_eta, INSERT_VALUES, ierr)
+        call EChk(ierr, __FILE__, __LINE__)
+
+        call VecSetValuesBlocked(X_zeta(marchIter-1), 1, i-1, r_zeta, INSERT_VALUES, ierr)
+        call EChk(ierr, __FILE__, __LINE__)
+
+        call VecSetValuesBlocked(X_ksi_ksi(marchIter-1), 1, i-1, r_ksi_ksi, INSERT_VALUES, ierr)
+        call EChk(ierr, __FILE__, __LINE__)
+
+        call VecSetValuesBlocked(X_eta_eta(marchIter-1), 1, i-1, r_eta_eta, INSERT_VALUES, ierr)
+        call EChk(ierr, __FILE__, __LINE__)
+
+        call VecSetValuesBlocked(X_diss(marchIter-1), 1, i-1, De, INSERT_VALUES, ierr)
+        call EChk(ierr, __FILE__, __LINE__)
+
+        call VecSetValuesBlocked(Vhist(marchIter-1), 1, i-1, (/zero,zero, volume(i)/), INSERT_VALUES, ierr)
+        call EChk(ierr, __FILE__, __LINE__)
+
      end if
+
   end do ! NODE LOOP
 
-  call MatAssemblyBegin(hypMat, MAT_FINAL_ASSEMBLY, ierr)
-  call EChk(ierr, __FILE__, __LINE__)
+  if (assembleJac) then
+     call MatAssemblyBegin(hypMat, MAT_FINAL_ASSEMBLY, ierr)
+     call EChk(ierr, __FILE__, __LINE__)
   
-  call MatAssemblyEnd(hypMat, MAT_FINAL_ASSEMBLY, ierr)
-  call EChk(ierr, __FILE__, __LINE__)
+     call MatAssemblyEnd(hypMat, MAT_FINAL_ASSEMBLY, ierr)
+     call EChk(ierr, __FILE__, __LINE__)
+
+     call VecAssemblyBegin(hypRHS, ierr)
+     call EChk(ierr, __FILE__, __LINE__)
+     
+     call VecAssemblyEnd(hypRHS, ierr)
+     call EChk(ierr, __FILE__, __LINE__)
+  end if
   
-  call VecAssemblyBegin(hypRHS, ierr)
-  call EChk(ierr, __FILE__, __LINE__)
-  
-  call VecAssemblyEnd(hypRHS, ierr)
-  call EChk(ierr, __FILE__, __LINE__)
-
-  if (writeMetrics .and. metricsAllocated) then
-       do j=1,nMetric
-        call vecAssemblyBegin(metrics(marchIter-1, j), ierr)
-        call vecAssemblyEnd(metrics(marchIter-1, j), ierr)
-     end do
+  if (saveMetrics .and. writeMetrics) then
+     call vecAssemblyBegin(X_ksi(marchIter-1), ierr)
+     call vecAssemblyEnd(X_ksi(marchIter-1), ierr)
+
+     call vecAssemblyBegin(X_eta(marchIter-1), ierr)
+     call vecAssemblyEnd(X_eta(marchIter-1), ierr)
+
+     call vecAssemblyBegin(X_zeta(marchIter-1), ierr)
+     call vecAssemblyEnd(X_zeta(marchIter-1), ierr)
+
+     call vecAssemblyBegin(X_ksi_ksi(marchIter-1), ierr)
+     call vecAssemblyEnd(X_ksi_ksi(marchIter-1), ierr)
+
+     call vecAssemblyBegin(X_eta_eta(marchIter-1), ierr)
+     call vecAssemblyEnd(X_eta_eta(marchIter-1), ierr)
+
+     call vecAssemblyBegin(X_diss(marchIter-1), ierr)
+     call vecAssemblyEnd(X_diss(marchIter-1), ierr)
   end if
 
-  ! Finally restore everything
-  call VecRestoreArrayF90(XL_local, xx, ierr)
-  call VecRestoreArrayF90(XLm1_local, xxm1, ierr)
-  call VecRestoreArrayF90(Volume, vPtr, ierr)
-
-  call VecGhostRestoreLocalForm(XL, XL_local, ierr)
-  call VecGhostRestoreLocalForm(XLm1, XLm1_local, ierr)
-
 end subroutine calcResidual
 
 subroutine create3DPetscVars
-  use communication
-  use hypInput
+ use hypInput
   use hypData
 
   implicit none
   
   ! Working Variables
-  integer(kind=intType) :: ierr, i, j, idim, bs, dummy(1)
+  integer(kind=intType) :: ierr, i, idim, bs
   integer(kind=intType), dimension(:), allocatable :: onProc, offProc
+  external formFunction, formJacobian
 
   ! ----------------------------------------------------------
   !          Linearized Hyperbolic System Variables
   ! ----------------------------------------------------------
-  if (.not. three_d_vars_allocated) then
-     
-     ! Lets to things in the proper way, create the Mat first
-     allocate(onProc(nx), offProc(nx), stat=ierr)
+
+  ! Lets to things in the proper way, create the Mat first
+  allocate(onProc(nx), offProc(nx), stat=ierr)
+  call EChk(ierr, __FILE__, __LINE__)
+  do i=1,nx
+     onProc(i) = 35
+     offProc(i) = 1
+  end do
+
+  ! Create a blocked matrix
+  bs = 3
+#if PETSC_VERSION_MINOR < 3
+  call MatCreateMPIBAIJ(PETSC_COMM_WORLD, bs, &
+       nx*bs, nx*bs, PETSC_DETERMINE, PETSC_DETERMINE, &
+       0, onProc, 0, offProc, hypMat, ierr)
+#else
+  call MatCreateBAIJ(PETSC_COMM_WORLD, bs, &
+       nx*bs, nx*bs, PETSC_DETERMINE, PETSC_DETERMINE, &
+       0, onProc, 0, offProc, hypMat, ierr)
+#endif
+  call EChk(ierr, __FILE__, __LINE__)
+  deallocate(onProc, offProc, stat=ierr)
+  call EChk(ierr, __FILE__, __LINE__)
+
+  ! This must be set to allow passing in blocks in native fortran
+  ! ordering
+  call MatSetOption(hypMat, MAT_ROW_ORIENTED, PETSC_FALSE, ierr)
+  call EChk(ierr, __FILE__, __LINE__)
+
+  ! Then use getVecs to get the vectors we want
+  call MatGetVecs(hypMat, hypDelta, hypRHS, ierr)
+  call EChk(ierr, __FILE__, __LINE__)
+
+  ! Create the extra state-sized vectors
+  call VecDuplicate(hypDelta, hypRes, ierr)
+  call EChk(ierr, __FILE__, __LINE__)
+
+  ! Create the full list of grid vectors:
+  allocate(X(N), stat=ierr)
+  call EChk(ierr, __FILE__, __LINE__)
+
+  if (writeMetrics) then
+     allocate(X_ksi(N), X_eta(N), X_zeta(N), &
+          X_ksi_ksi(N), X_eta_eta(N), X_diss(N), Vhist(N), stat=ierr)
      call EChk(ierr, __FILE__, __LINE__)
-     do i=1,nx
-        onProc(i) = min(50, nx)
-        offProc(i) = min(nxglobal-nx, 50)
-     end do
-
-     ! Create a blocked matrix
-     bs = 3
-#if PETSC_VERSION_MINOR < 3
-     call MatCreateMPIBAIJ(hyp_comm_world, bs, &
-          nx*bs, nx*bs, PETS_DETERMINE, PETSC_DETERMINE, &
-          0, onProc, 0, offProc, hypMat, ierr)
-#else
-     call MatCreateBAIJ(hyp_comm_world, bs, &
-          nx*bs, nx*bs, PETSC_DETERMINE, PETSC_DETERMINE, &
-          0, onProc, 0, offProc, hypMat, ierr)
-#endif
+  end if
+
+  ! Loop over each "vec" in the X arrays:
+  do i=1,N
+     call VecDuplicate(hypDelta, X(i), ierr)
      call EChk(ierr, __FILE__, __LINE__)
-     deallocate(onProc, offProc, stat=ierr)
-     call EChk(ierr, __FILE__, __LINE__)
-
-     ! This must be set to allow passing in blocks in native fortran
-     ! ordering
-     call MatSetOption(hypMat, MAT_ROW_ORIENTED, PETSC_FALSE, ierr)
-     call EChk(ierr, __FILE__, __LINE__)
-
-     ! Then use getVecs to get the vectors we want
-     call MatGetVecs(hypMat, hypDelta, hypRHS, ierr)
-     call EChk(ierr, __FILE__, __LINE__)
-
-     ! Create the extra state-sized vectors
-     call VecDuplicate(hypDelta, hypRes, ierr)
-     call EChk(ierr, __FILE__, __LINE__)
-  
-     ! Create the full list of grid vectors:
-     allocate(X(N), stat=ierr)
-     call EChk(ierr, __FILE__, __LINE__)
-
-     ! Lots of additional vectors for metrics if necessary
+
      if (writeMetrics) then
-        allocate(metrics(N, nMetric), stat=ierr)
+        call VecDuplicate(hypDelta, X_ksi(i), ierr)
+        call EChk(ierr, __FILE__, __LINE__)
+
+        call VecDuplicate(hypDelta, X_eta(i), ierr)
+        call EChk(ierr, __FILE__, __LINE__)
+        
+        call VecDuplicate(hypDelta, X_zeta(i), ierr)
+        call EChk(ierr, __FILE__, __LINE__)
+        
+        call VecDuplicate(hypDelta, X_ksi_ksi(i), ierr)
+        call EChk(ierr, __FILE__, __LINE__)
+        
+        call VecDuplicate(hypDelta, X_eta_eta(i), ierr)
+        call EChk(ierr, __FILE__, __LINE__)
+
+        call VecDuplicate(hypDelta, X_diss(i), ierr)
+        call EChk(ierr, __FILE__, __LINE__)
+        
+        call VecDuplicate(hypDelta, Vhist(i), ierr)
         call EChk(ierr, __FILE__, __LINE__)
      end if
-
-     ! Chreate ghosted vectors for the working pseudo grid levels
-     if (nGhost == 0) then
-        call VecCreateGhostBlock(hyp_comm_world, 3, 3*nx, PETSC_DETERMINE, &
-             nGhost, dummy, XL, ierr)
-     else
-        call VecCreateGhostBlock(hyp_comm_world, 3, 3*nx, PETSC_DETERMINE, &
-             nGhost, ghost, XL, ierr)
-     end if
-     call EChk(ierr, __FILE__, __LINE__)
-     call VecDuplicate(XL, XLm1, ierr)
-     call EChk(ierr, __FILE__, __LINE__)
-     
-     ! The volume array also needs to be ghosted.
-     if (nGhost == 0) then
-        call VecCreateGhost(hyp_comm_world, nx, PETSC_DETERMINE, &
-             nGhost, dummy, Volume, ierr)
-     else
-        call VecCreateGhost(hyp_comm_world, nx, PETSC_DETERMINE, &
-             nGhost, ghost, Volume, ierr)
-     end if
-     call EChk(ierr, __FILE__, __LINE__)
-   
-     ! Loop over each "vec" in the X/metric arrays:
-     do i=1,N
-        call VecDuplicate(XL, X(i), ierr)
-
-        if (writeMetrics) then
-           do j=1,nMetric
-              call VecDuplicate(hypDelta, metrics(i, j), ierr)
-              call EChk(ierr, __FILE__, __LINE__)
-           end do
-           metricsAllocated = .True.
-        end if
-     end do
-     
-     ! Create a scatter context to root:
-     call VecScatterCreateToZero(X(1), rootScatter, XLocal, ierr)
-     call EChk(ierr, __FILE__, __LINE__)
-
-     call vecDuplicate(xLocal, Xlocalm1, ierr)
-     call EChk(ierr, __FILE__, __LINE__)
-
-     ! This should come as a option, but we'll put it here for now.
-     call PetscOptionsSetValue("-pc_factor_levels", "1", ierr)
-     call EChk(ierr, __FILE__, __LINE__)
-
-     call PetscOptionsSetValue("-pc_type", "asm", ierr)
-     call EChk(ierr, __FILE__, __LINE__)
-     
-     call PetscOptionsSetValue("-pc_asm_overlap", "1", ierr)
-     call EChk(ierr, __FILE__, __LINE__)
-
-<<<<<<< HEAD
-     ! Create the KSP object
-     call KSPCreate(petsc_comm_world, hypKSP, ierr)
-     call EChk(ierr, __FILE__, __LINE__)
-
-     call KSPSetFromOptions(hypKSP, ierr)
-     call EChk(ierr, __FILE__, __LINE__)
-     
-     call KSPGMRESSetRestart(hypKSP, kspSubspacesize, ierr)
-     call EChk(ierr, __FILE__, __LINE__)
-=======
+  end do
+
+  ! This should come as a option, but we'll put it here for now.
+  call PetscOptionsSetValue("-pc_factor_levels","1", ierr)
+  call EChk(ierr, __FILE__, __LINE__)
+
+  ! Create the KSP object
+  call KSPCreate(petsc_comm_world, hypKSP, ierr)
+  call EChk(ierr, __FILE__, __LINE__)
+
+  call KSPSetFromOptions(hypKSP, ierr)
+  call EChk(ierr, __FILE__, __LINE__)
+
   call KSPGMRESSetRestart(hypKSP, kspSubspacesize, ierr)
   call EChk(ierr, __FILE__, __LINE__)
->>>>>>> 83a463fb
 #if PETSC_VERSION_MINOR > 4
   call KSPSetOperators(hypKSP, hypMat, hypMat, ierr)
 #else
   call KSPSetOperators(hypKSP, hypMat, hypMat, SAME_NONZERO_PATTERN, ierr)
 #endif
-<<<<<<< HEAD
-     
-     call KSPSetTolerances(hypKSP, kspRelTol, 1e-16, 1e5, kspMaxIts, ierr)
-     call EChk(ierr, __FILE__, __LINE__)
-     
-     three_d_vars_allocated = .True.
-  end if
-end subroutine create3DPetscVars
-=======
   call EChk(ierr, __FILE__, __LINE__)
 
   call KSPSetTolerances(hypKSP, kspRelTol, 1e-16, 1e5, kspMaxIts, ierr)
@@ -962,5 +1064,4 @@
      inds(i) = i-1
   end do
   three_d_vars_allocated = .True.
-end subroutine create3DPetscVars
->>>>>>> 83a463fb
+end subroutine create3DPetscVars